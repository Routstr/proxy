--- conflicted
+++ resolved
@@ -23,13 +23,8 @@
 
 
 async def init_wallet() -> None:
-<<<<<<< HEAD
-    global WALLET
-    WALLET = await Wallet.create(nsec=NSEC, mint_urls=[MINT], currency=CURRENCY)
-=======
     global wallet_instance
     wallet_instance = await Wallet.create(nsec=NSEC)
->>>>>>> 6600720f
 
 
 def wallet() -> Wallet:
