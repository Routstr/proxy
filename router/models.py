--- conflicted
+++ resolved
@@ -104,13 +104,8 @@
         except asyncio.CancelledError:
             break
         except Exception as e:
-<<<<<<< HEAD
             print('Error updating sats pricing: ', e)
         try:
             await asyncio.sleep(10)
         except asyncio.CancelledError:
-            break
-=======
-            print("Error updating sats pricing: ", e)
-        await asyncio.sleep(10)
->>>>>>> 8df4d100
+            break