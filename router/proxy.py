--- conflicted
+++ resolved
@@ -314,13 +314,6 @@
         key = await get_bearer_token_key(headers, path, session, auth)
 
     else:
-<<<<<<< HEAD
-        return Response(
-            content=json.dumps({"detail": "Unauthorized"}),
-            status_code=401,
-            media_type="application/json",
-        )
-=======
         if request.method not in ["GET"]:
             return Response(
                 content=json.dumps({"detail": "Unauthorized"}),
@@ -331,7 +324,6 @@
         # Prepare headers for upstream
         headers = prepare_upstream_headers(dict(request.headers))
         return await forward_get_to_upstream(request, path, headers)
->>>>>>> 703534be
 
     # Only pay for request if we have request body data (for completions endpoints)
     if request_body_dict:
@@ -401,9 +393,6 @@
         session,
         refund_address,
         key_expiry_time,  # type: ignore
-<<<<<<< HEAD
-    )
-=======
     )
 
 
@@ -448,5 +437,4 @@
             )
             return create_error_response(
                 "internal_error", "An unexpected server error occurred", 500
-            )
->>>>>>> 703534be
+            )