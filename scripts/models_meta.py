#!/usr/bin/env python3

import json
import os
from typing import TypedDict
from urllib.request import urlopen


class ModelArchitecture(TypedDict):
    modality: str
    input_modalities: list[str]
    output_modalities: list[str]
    tokenizer: str
    instruct_type: str | None


class ModelPricing(TypedDict):
    prompt: str
    completion: str
    request: str
    image: str
    web_search: str
    internal_reasoning: str


class ModelProvider(TypedDict):
    context_length: int
    max_completion_tokens: int | None
    is_moderated: bool


class Model(TypedDict):
    id: str
    name: str
    created: int
    description: str
    context_length: int
    architecture: ModelArchitecture
    pricing: ModelPricing
    top_provider: ModelProvider
    per_request_limits: dict | None


OUTPUT_FILE = os.getenv("OUTPUT_FILE", "models.json")
BASE_URL = os.getenv("BASE_URL", "https://openrouter.ai/api/v1")
SOURCE = os.getenv("SOURCE")


<<<<<<< HEAD
def fetch_openrouter_models(whitelist_provider: str | None = None) -> list[Model]:
=======
def fetch_openrouter_models(source_filter: str | None = None) -> list[Model]:
>>>>>>> f2890d81
    """Fetches model information from OpenRouter API."""
    with urlopen(f"{BASE_URL}/models") as response:
        data = json.loads(response.read().decode("utf-8"))

        models_data: list[Model] = []
        for model in data.get("data", []):
<<<<<<< HEAD
            if whitelist_provider:
                provider_prefix = f"{whitelist_provider}/"
                # Check if id starts with the provider prefix
                if not model.get("id", "").startswith(provider_prefix):
                    continue

                # Remove the prefix from id
                model_id = model.get("id", "")[len(provider_prefix) :]

                # Update the model data
                model = dict(model)
                model["id"] = model_id

            # Skip models with '(free)' in the name or id = 'openrouter/auto'
=======
            model_id = model.get("id", "")

            if source_filter:
                source_prefix = f"{source_filter}/"
                if not model_id.startswith(source_prefix):
                    continue

                model = dict(model)
                model["id"] = model_id[len(source_prefix) :]
                model_id = model["id"]

>>>>>>> f2890d81
            if (
                "(free)" in model.get("name", "")
                or model_id == "openrouter/auto"
                or model_id == "google/gemini-2.5-pro-exp-03-25"
            ):
                continue

            models_data.append(model)

        return models_data


def main() -> None:
<<<<<<< HEAD
    PROVIDER = os.getenv("PROVIDER", "")
    models = fetch_openrouter_models(whitelist_provider=PROVIDER)
=======
    source_filter = SOURCE if SOURCE and SOURCE.strip() else None
    models = fetch_openrouter_models(source_filter=source_filter)
>>>>>>> f2890d81

    print(f"Writing {len(models)} models to {OUTPUT_FILE}")

    with open(OUTPUT_FILE, "w") as f:
        json.dump({"models": models}, f, indent=4)


if __name__ == "__main__":
    main()<|MERGE_RESOLUTION|>--- conflicted
+++ resolved
@@ -46,33 +46,13 @@
 SOURCE = os.getenv("SOURCE")
 
 
-<<<<<<< HEAD
-def fetch_openrouter_models(whitelist_provider: str | None = None) -> list[Model]:
-=======
 def fetch_openrouter_models(source_filter: str | None = None) -> list[Model]:
->>>>>>> f2890d81
     """Fetches model information from OpenRouter API."""
     with urlopen(f"{BASE_URL}/models") as response:
         data = json.loads(response.read().decode("utf-8"))
 
         models_data: list[Model] = []
         for model in data.get("data", []):
-<<<<<<< HEAD
-            if whitelist_provider:
-                provider_prefix = f"{whitelist_provider}/"
-                # Check if id starts with the provider prefix
-                if not model.get("id", "").startswith(provider_prefix):
-                    continue
-
-                # Remove the prefix from id
-                model_id = model.get("id", "")[len(provider_prefix) :]
-
-                # Update the model data
-                model = dict(model)
-                model["id"] = model_id
-
-            # Skip models with '(free)' in the name or id = 'openrouter/auto'
-=======
             model_id = model.get("id", "")
 
             if source_filter:
@@ -84,7 +64,7 @@
                 model["id"] = model_id[len(source_prefix) :]
                 model_id = model["id"]
 
->>>>>>> f2890d81
+            # Skip models with '(free)' in the name or id = 'openrouter/auto'
             if (
                 "(free)" in model.get("name", "")
                 or model_id == "openrouter/auto"
@@ -98,13 +78,8 @@
 
 
 def main() -> None:
-<<<<<<< HEAD
-    PROVIDER = os.getenv("PROVIDER", "")
-    models = fetch_openrouter_models(whitelist_provider=PROVIDER)
-=======
     source_filter = SOURCE if SOURCE and SOURCE.strip() else None
     models = fetch_openrouter_models(source_filter=source_filter)
->>>>>>> f2890d81
 
     print(f"Writing {len(models)} models to {OUTPUT_FILE}")
 
